set(LIB_SOURCES
<<<<<<< HEAD
        OpSchema.cpp
        DeviceId.cpp
        DispatchKey.cpp
        LayoutId.cpp
=======
        TensorTypeId.cpp
        TensorTypeIdRegistration.cpp
>>>>>>> e9804195
)

set(TEST_SOURCES
        OpSchema_test.cpp
)

add_library(dispatch OBJECT ${LIB_SOURCES})
target_enable_style_warnings(dispatch)
target_include_directories(dispatch SYSTEM PUBLIC ${PROJECT_SOURCE_DIR}/third_party/flat_hash_map)

if(BUILD_TEST)
    add_executable(dispatch_test ${TEST_SOURCES} $<TARGET_OBJECTS:dispatch>)
    add_test(NAME dispatch_test COMMAND $<TARGET_FILE:dispatch_test>)
    target_enable_style_warnings(dispatch_test)
    target_link_libraries(dispatch_test gtest_main)
    if(INSTALL_TEST)
        install(TARGETS dispatch_test DESTINATION test)
    endif()
endif()<|MERGE_RESOLUTION|>--- conflicted
+++ resolved
@@ -1,13 +1,10 @@
 set(LIB_SOURCES
-<<<<<<< HEAD
         OpSchema.cpp
         DeviceId.cpp
         DispatchKey.cpp
         LayoutId.cpp
-=======
         TensorTypeId.cpp
         TensorTypeIdRegistration.cpp
->>>>>>> e9804195
 )
 
 set(TEST_SOURCES
