#ifndef CAFFE2_CORE_TYPEID_H_
#define CAFFE2_CORE_TYPEID_H_

#include "../../c10/c10/guts/TypeId.h"

// Thin wrapper for c10::TypeId/TypeMeta.
// TODO Remove this file and use c10 directly

namespace caffe2 {

using CaffeTypeId = c10::TypeId;

using TypeMeta = c10::TypeMeta;

<<<<<<< HEAD
// Needs to be called from ::caffe2 namespace
=======
  /**
   * Returns the item size of the type. This is equivalent to sizeof(T).
   */
  template <typename T>
  static size_t ItemSize() {
    return sizeof(T);
  }

  /**
   * Returns the registered printable name of the type.
   *
   * Works for only the ones registered with CAFFE_KNOWN_TYPE
   */
  template <typename T>
  static const char* TypeName() {
    auto it = gTypeNames().find(Id<T>());
    assert(it != gTypeNames().end());
    return it->second.c_str();
  }

  /**
   * Placement new function for the type.
   */
  template <typename T>
  static void _Ctor(void* ptr, size_t n) {
    T* typed_ptr = static_cast<T*>(ptr);
    for (size_t i = 0; i < n; ++i) {
      new (typed_ptr + i) T;
    }
  }

  /**
   * Typed copy function for classes.
   */
  template <typename T>
  static void _Copy(const void* src, void* dst, size_t n) {
    const T* typed_src = static_cast<const T*>(src);
    T* typed_dst = static_cast<T*>(dst);
    for (size_t i = 0; i < n; ++i) {
      typed_dst[i] = typed_src[i];
    }
  }

  /**
   * A placeholder function for types that do not allow assignment.
   */
  template <typename T>
  static void
  _CopyNotAllowed(const void* /*src*/, void* /*dst*/, size_t /*n*/) {
    std::cerr << "Type " << DemangleType<T>() << " does not allow assignment.";
    // This is an error by design, so we will quit loud.
    abort();
  }

  /**
   * Destructor for non-fundamental types.
   */
  template <typename T>
  static void _Dtor(void* ptr, size_t n) {
    T* typed_ptr = static_cast<T*>(ptr);
    for (size_t i = 0; i < n; ++i) {
      typed_ptr[i].~T();
    }
  }

  /**
   * Returns a TypeMeta object that corresponds to the typename T.
   */
  template <typename T>
  static typename std::enable_if<
      std::is_fundamental<T>::value || std::is_pointer<T>::value,
      TypeMeta>::type
  Make() {
    return TypeMeta(Id<T>(), ItemSize<T>(), nullptr, nullptr, nullptr);
  }

  template <
      typename T,
      typename std::enable_if<
          !(std::is_fundamental<T>::value || std::is_pointer<T>::value) &&
          std::is_copy_assignable<T>::value>::type* = nullptr>
  static TypeMeta Make() {
    return TypeMeta(Id<T>(), ItemSize<T>(), _Ctor<T>, _Copy<T>, _Dtor<T>);
  }

  template <typename T>
  static TypeMeta Make(
      typename std::enable_if<
          !(std::is_fundamental<T>::value || std::is_pointer<T>::value) &&
          !std::is_copy_assignable<T>::value>::type* = 0) {
    return TypeMeta(
        Id<T>(), ItemSize<T>(), _Ctor<T>, _CopyNotAllowed<T>, _Dtor<T>);
  }

 private:
  CaffeTypeId id_;
  size_t itemsize_;
  PlacementNew ctor_;
  TypedCopy copy_;
  TypedDestructor dtor_;
};

/**
 * Register unique id for a type so it can be used in TypeMeta context, e.g. be
 * used as a type for Blob or for Tensor elements.
 *
 * CAFFE_KNOWN_TYPE does explicit instantiation of TypeMeta::Id<T> template
 * function and thus needs to be put in a single translation unit (.cpp file)
 * for a given type T. Other translation units that use type T as a type of the
 * caffe2::Blob or element type of caffe2::Tensor need to depend on the
 * translation unit that contains CAFFE_KNOWN_TYPE declaration via regular
 * linkage dependencies.
 *
 * NOTE: the macro needs to be invoked in ::caffe2 namespace
 */
// Implementation note: in MSVC, we will need to prepend the CAFFE2_EXPORT
// keyword in order to get things compiled properly. in Linux, gcc seems to
// create attribute ignored error for explicit template instantiations, see
//   http://www.open-std.org/jtc1/sc22/wg21/docs/papers/2017/p0537r0.html
//   https://gcc.gnu.org/bugzilla/show_bug.cgi?id=51930
// and as a result, we define these two macros slightly differently.

#ifdef _MSC_VER
#define CAFFE_KNOWN_TYPE(T)                              \
  template <>                                            \
  CAFFE2_EXPORT CaffeTypeId TypeMeta::Id<T>() {          \
    static bool type_id_bit[1];                          \
    static TypeNameRegisterer<T> registerer(             \
        reinterpret_cast<CaffeTypeId>(type_id_bit), #T); \
    return reinterpret_cast<CaffeTypeId>(type_id_bit);   \
  }
#else // _MSC_VER
>>>>>>> 2b89890c
#define CAFFE_KNOWN_TYPE(T)                              \
  } namespace c10 {                                      \
  using namespace ::caffe2;                              \
  C10_KNOWN_TYPE(T)                                      \
  } namespace caffe2 {

} // namespace caffe2

#endif // CAFFE2_CORE_TYPEID_H_<|MERGE_RESOLUTION|>--- conflicted
+++ resolved
@@ -12,142 +12,8 @@
 
 using TypeMeta = c10::TypeMeta;
 
-<<<<<<< HEAD
 // Needs to be called from ::caffe2 namespace
-=======
-  /**
-   * Returns the item size of the type. This is equivalent to sizeof(T).
-   */
-  template <typename T>
-  static size_t ItemSize() {
-    return sizeof(T);
-  }
 
-  /**
-   * Returns the registered printable name of the type.
-   *
-   * Works for only the ones registered with CAFFE_KNOWN_TYPE
-   */
-  template <typename T>
-  static const char* TypeName() {
-    auto it = gTypeNames().find(Id<T>());
-    assert(it != gTypeNames().end());
-    return it->second.c_str();
-  }
-
-  /**
-   * Placement new function for the type.
-   */
-  template <typename T>
-  static void _Ctor(void* ptr, size_t n) {
-    T* typed_ptr = static_cast<T*>(ptr);
-    for (size_t i = 0; i < n; ++i) {
-      new (typed_ptr + i) T;
-    }
-  }
-
-  /**
-   * Typed copy function for classes.
-   */
-  template <typename T>
-  static void _Copy(const void* src, void* dst, size_t n) {
-    const T* typed_src = static_cast<const T*>(src);
-    T* typed_dst = static_cast<T*>(dst);
-    for (size_t i = 0; i < n; ++i) {
-      typed_dst[i] = typed_src[i];
-    }
-  }
-
-  /**
-   * A placeholder function for types that do not allow assignment.
-   */
-  template <typename T>
-  static void
-  _CopyNotAllowed(const void* /*src*/, void* /*dst*/, size_t /*n*/) {
-    std::cerr << "Type " << DemangleType<T>() << " does not allow assignment.";
-    // This is an error by design, so we will quit loud.
-    abort();
-  }
-
-  /**
-   * Destructor for non-fundamental types.
-   */
-  template <typename T>
-  static void _Dtor(void* ptr, size_t n) {
-    T* typed_ptr = static_cast<T*>(ptr);
-    for (size_t i = 0; i < n; ++i) {
-      typed_ptr[i].~T();
-    }
-  }
-
-  /**
-   * Returns a TypeMeta object that corresponds to the typename T.
-   */
-  template <typename T>
-  static typename std::enable_if<
-      std::is_fundamental<T>::value || std::is_pointer<T>::value,
-      TypeMeta>::type
-  Make() {
-    return TypeMeta(Id<T>(), ItemSize<T>(), nullptr, nullptr, nullptr);
-  }
-
-  template <
-      typename T,
-      typename std::enable_if<
-          !(std::is_fundamental<T>::value || std::is_pointer<T>::value) &&
-          std::is_copy_assignable<T>::value>::type* = nullptr>
-  static TypeMeta Make() {
-    return TypeMeta(Id<T>(), ItemSize<T>(), _Ctor<T>, _Copy<T>, _Dtor<T>);
-  }
-
-  template <typename T>
-  static TypeMeta Make(
-      typename std::enable_if<
-          !(std::is_fundamental<T>::value || std::is_pointer<T>::value) &&
-          !std::is_copy_assignable<T>::value>::type* = 0) {
-    return TypeMeta(
-        Id<T>(), ItemSize<T>(), _Ctor<T>, _CopyNotAllowed<T>, _Dtor<T>);
-  }
-
- private:
-  CaffeTypeId id_;
-  size_t itemsize_;
-  PlacementNew ctor_;
-  TypedCopy copy_;
-  TypedDestructor dtor_;
-};
-
-/**
- * Register unique id for a type so it can be used in TypeMeta context, e.g. be
- * used as a type for Blob or for Tensor elements.
- *
- * CAFFE_KNOWN_TYPE does explicit instantiation of TypeMeta::Id<T> template
- * function and thus needs to be put in a single translation unit (.cpp file)
- * for a given type T. Other translation units that use type T as a type of the
- * caffe2::Blob or element type of caffe2::Tensor need to depend on the
- * translation unit that contains CAFFE_KNOWN_TYPE declaration via regular
- * linkage dependencies.
- *
- * NOTE: the macro needs to be invoked in ::caffe2 namespace
- */
-// Implementation note: in MSVC, we will need to prepend the CAFFE2_EXPORT
-// keyword in order to get things compiled properly. in Linux, gcc seems to
-// create attribute ignored error for explicit template instantiations, see
-//   http://www.open-std.org/jtc1/sc22/wg21/docs/papers/2017/p0537r0.html
-//   https://gcc.gnu.org/bugzilla/show_bug.cgi?id=51930
-// and as a result, we define these two macros slightly differently.
-
-#ifdef _MSC_VER
-#define CAFFE_KNOWN_TYPE(T)                              \
-  template <>                                            \
-  CAFFE2_EXPORT CaffeTypeId TypeMeta::Id<T>() {          \
-    static bool type_id_bit[1];                          \
-    static TypeNameRegisterer<T> registerer(             \
-        reinterpret_cast<CaffeTypeId>(type_id_bit), #T); \
-    return reinterpret_cast<CaffeTypeId>(type_id_bit);   \
-  }
-#else // _MSC_VER
->>>>>>> 2b89890c
 #define CAFFE_KNOWN_TYPE(T)                              \
   } namespace c10 {                                      \
   using namespace ::caffe2;                              \
