#pragma once

<<<<<<< HEAD
#include "../../c10/c10/guts/TypeId.h"

// Thin wrapper for c10::TypeId/TypeMeta.
// TODO Remove this file and use c10 directly
=======
#include <cassert>
#include <cstdlib>
#include <iostream>
#include <unordered_map>
#include <mutex>
#include <type_traits>
#include <unordered_set>
#ifdef __GXX_RTTI
#include <typeinfo>
#endif

#include <exception>

#include "caffe2/core/common.h"
#include "caffe2/utils/IdWrapper.h"
>>>>>>> 1f35c8f9

namespace c10 {

/**
 * Dynamic type ID of a Tensor argument.  It represents something like CPUFloatTensor, etc.
 */
class TypeId final : public guts::IdWrapper<TypeId, intptr_t> {
public:
  constexpr explicit TypeId(intptr_t id): IdWrapper(id) {}

  friend std::ostream& operator<<(std::ostream& stream, TypeId typeId);
  friend bool operator<(TypeId lhs, TypeId rhs);

  // Don't use this default constructor!
  // Unfortunately, a default constructor needs to be defined because of https://reviews.llvm.org/D41223
  constexpr TypeId(): IdWrapper(0) {}

  // TODO Can we get rid of uninitialized?
  static constexpr TypeId uninitialized() {
    return TypeId(0);
  }
};

inline std::ostream& operator<<(std::ostream& stream, TypeId typeId) {
  return stream << typeId.underlyingId();
}

// Allow usage in std::map / std::set
// TODO Disallow this and rather use std::unordered_map/set everywhere
inline bool operator<(TypeId lhs, TypeId rhs) {
  return lhs.underlyingId() < rhs.underlyingId();
}

}

<<<<<<< HEAD
using CaffeTypeId = c10::TypeId;
=======
C10_DEFINE_HASH_FOR_IDWRAPPER(c10::TypeId)

namespace c10 {

std::unordered_map<TypeId, std::string>& gTypeNames();
std::unordered_set<std::string>& gRegisteredTypeNames();

// A utility function to demangle a function name.
std::string Demangle(const char* name);

/**
 * Returns the printable name of the type.
 *
 * Works for all types, not only the ones registered with CAFFE_KNOWN_TYPE
 */
template <typename T>
static const char* DemangleType() {
#ifdef __GXX_RTTI
  static const std::string name = Demangle(typeid(T).name());
  return name.c_str();
#else // __GXX_RTTI
  return "(RTTI disabled, cannot show name)";
#endif // __GXX_RTTI
}

// A utility function to return an exception std::string by prepending its exception
// type before its what() content.
std::string GetExceptionString(const std::exception& e);

std::mutex& gTypeRegistrationMutex();

template <typename T>
struct TypeNameRegisterer {
  TypeNameRegisterer(TypeId id, const std::string& literal_name) {
    std::lock_guard<std::mutex> guard(gTypeRegistrationMutex());
#ifdef __GXX_RTTI
    (void)literal_name;

    std::string name = Demangle(typeid(T).name());
    // If we are in RTTI mode, we will also use this opportunity to do sanity
    // check if there are duplicated ids registered for the same type. This
    // usually happens when one does not do RTLD_GLOBAL, which is often the
    // case in Python. The way we do the check is to make sure that there are
    // no duplicated names registered - this could be done by checking the
    // uniqueness of names.
    if (gRegisteredTypeNames().count(name)) {
      std::cerr << "Type name " << name
                << " registered twice. This should "
                   "not happen. Do you have duplicated CAFFE_KNOWN_TYPE?"
                << std::endl;
      throw std::runtime_error("TypeNameRegisterer error with type " + name);
    }
    gRegisteredTypeNames().insert(name);
    gTypeNames()[id] = name;
#else // __GXX_RTTI
    if (literal_name.empty()) {
      gTypeNames()[id] = "(RTTI disabled, cannot show name)";
    } else {
      gTypeNames()[id] = literal_name;
    }
#endif // __GXX_RTTI
  }
};

/**
 * TypeMeta is a thin class that allows us to store the type of a container such
 * as a blob, or the data type of a tensor, with a unique run-time id. It also
 * stores some additional data such as the item size and the name of the type
 * for run-time inspection.
 */
class TypeMeta {
 public:
  using PlacementNew = void (void*, size_t);
  using TypedCopy = void (const void*, void*, size_t);
  using TypedDestructor = void (void*, size_t);
  /** Create a dummy TypeMeta object. To create a TypeMeta object for a specific
   * type, use TypeMeta::Make<T>().
   */
  TypeMeta() noexcept
      : id_(0), itemsize_(0), ctor_(nullptr), copy_(nullptr), dtor_(nullptr) {}

  /**
   * Copy constructor.
   */
  TypeMeta(const TypeMeta& src) noexcept = default;

  /**
   * Assignment operator.
   */
  TypeMeta& operator=(const TypeMeta& src) noexcept = default;

  TypeMeta(TypeMeta &&rhs) noexcept = default;

 private:
  // TypeMeta can only be created by Make, making sure that we do not
  // create incorrectly mixed up TypeMeta objects.
  TypeMeta(
      TypeId i,
      size_t s,
      PlacementNew* ctor,
      TypedCopy* copy,
      TypedDestructor* dtor) noexcept
      : id_(i), itemsize_(s), ctor_(ctor), copy_(copy), dtor_(dtor) {}

  // Mechanism for throwing errors which can't be prevented at compile time
  // due to type erasure. E.g. somebody calling TypeMeta::copy() for
  // non-copiable type. Right now just throws exception but is implemented
  // in .cpp to manage dependencies
  static void _ThrowRuntimeTypeLogicError(const std::string& msg);

 public:
  /**
   * Returns the type id.
   */
  const TypeId& id() const noexcept {
    return id_;
  }
  /**
   * Returns the size of the item.
   */
  const size_t& itemsize() const noexcept {
    return itemsize_;
  }
  /**
   * Returns the placement new function pointer for individual items.
   */
  PlacementNew* ctor() const noexcept {
    return ctor_;
  }
  /**
   * Returns the typed copy function pointer for individual iterms.
   */
  TypedCopy* copy() const noexcept {
    return copy_;
  }
  /**
   * Returns the destructor function pointer for individual items.
   */
  TypedDestructor* dtor() const noexcept {
    return dtor_;
  }
  /**
   * Returns a printable name for the type.
   */
  const char* name() const noexcept {
    auto it = gTypeNames().find(id_);
    assert(it != gTypeNames().end());
    return it->second.c_str();
  }

  friend bool operator==(const TypeMeta& lhs, const TypeMeta& rhs) noexcept;

  template <typename T>
  bool Match() const {
    return (id_ == Id<T>());
  }
>>>>>>> 1f35c8f9

using TypeMeta = c10::TypeMeta;

<<<<<<< HEAD
// Needs to be called from ::caffe2 namespace

#define CAFFE_KNOWN_TYPE(T)                              \
  } namespace c10 {                                      \
  using namespace ::caffe2;                              \
  C10_KNOWN_TYPE(T)                                      \
  } namespace caffe2 {
=======
  /**
   * Returns the unique id for the given type T. The id is unique for the type T
   * in the sense that for any two different types, their id are different; for
   * the same type T, the id remains the same over different calls of the
   * function. However, this is not guaranteed over different runs, as the id
   * is generated during run-time. Do NOT serialize the id for storage.
   */
  template <typename T>
  CAFFE2_API static TypeId Id();

  /**
   * Returns the item size of the type. This is equivalent to sizeof(T).
   */
  template <typename T>
  static size_t ItemSize() {
    return sizeof(T);
  }

  /**
   * Returns the registered printable name of the type.
   *
   * Works for only the ones registered with CAFFE_KNOWN_TYPE
   */
  template <typename T>
  static const char* TypeName() {
    auto it = gTypeNames().find(Id<T>());
    assert(it != gTypeNames().end());
    return it->second.c_str();
  }

  /**
   * Placement new function for the type.
   */
  template <typename T>
  static void _Ctor(void* ptr, size_t n) {
    T* typed_ptr = static_cast<T*>(ptr);
    for (size_t i = 0; i < n; ++i) {
      new (typed_ptr + i) T;
    }
  }

  template <typename T>
  static void _CtorNotDefault(void* /*ptr*/, size_t /*n*/) {
    _ThrowRuntimeTypeLogicError(
        "Type " + std::string(DemangleType<T>()) +
        " is not default-constructible.");
  }

  template <
      typename T,
      typename std::enable_if<std::is_default_constructible<T>::value>::type* =
          nullptr>
  static inline PlacementNew* _PickCtor() {
    return _Ctor<T>;
  }

  template <
      typename T,
      typename std::enable_if<!std::is_default_constructible<T>::value>::type* =
          nullptr>
  static inline PlacementNew* _PickCtor() {
    return _CtorNotDefault<T>;
  }

  /**
   * Typed copy function for classes.
   */
  template <typename T>
  static void _Copy(const void* src, void* dst, size_t n) {
    const T* typed_src = static_cast<const T*>(src);
    T* typed_dst = static_cast<T*>(dst);
    for (size_t i = 0; i < n; ++i) {
      typed_dst[i] = typed_src[i];
    }
  }

  /**
   * A placeholder function for types that do not allow assignment.
   */
  template <typename T>
  static void
  _CopyNotAllowed(const void* /*src*/, void* /*dst*/, size_t /*n*/) {
    _ThrowRuntimeTypeLogicError(
        "Type " + std::string(DemangleType<T>()) +
        " does not allow assignment.");
  }

  template <
      typename T,
      typename std::enable_if<std::is_copy_assignable<T>::value>::type* =
          nullptr>
  static inline TypedCopy* _PickCopy() {
    return _Copy<T>;
  }

  template <
      typename T,
      typename std::enable_if<!std::is_copy_assignable<T>::value>::type* =
          nullptr>
  static inline TypedCopy* _PickCopy() {
    return _CopyNotAllowed<T>;
  }

  /**
   * Destructor for non-fundamental types.
   */
  template <typename T>
  static void _Dtor(void* ptr, size_t n) {
    T* typed_ptr = static_cast<T*>(ptr);
    for (size_t i = 0; i < n; ++i) {
      typed_ptr[i].~T();
    }
  }

  /**
   * Returns a TypeMeta object that corresponds to the typename T.
   */
  template <typename T>
  static typename std::enable_if<
      std::is_fundamental<T>::value || std::is_pointer<T>::value,
      TypeMeta>::type
  Make() {
    return TypeMeta(Id<T>(), ItemSize<T>(), nullptr, nullptr, nullptr);
  }

  template <typename T>
  static typename std::enable_if<
      !(std::is_fundamental<T>::value || std::is_pointer<T>::value),
      TypeMeta>::type
  Make() {
    return TypeMeta(
        Id<T>(), ItemSize<T>(), _PickCtor<T>(), _PickCopy<T>(), _Dtor<T>);
  }

 private:
  TypeId id_;
  size_t itemsize_;
  PlacementNew* ctor_;
  TypedCopy* copy_;
  TypedDestructor* dtor_;
};

inline bool operator==(const TypeMeta& lhs, const TypeMeta& rhs) noexcept {
  return (lhs.id_ == rhs.id_);
}
inline bool operator!=(const TypeMeta& lhs, const TypeMeta& rhs) noexcept {
  return !operator==(lhs, rhs);
}

/**
 * Register unique id for a type so it can be used in TypeMeta context, e.g. be
 * used as a type for Blob or for Tensor elements.
 *
 * C10_KNOWN_TYPE does explicit instantiation of TypeMeta::Id<T> template
 * function and thus needs to be put in a single translation unit (.cpp file)
 * for a given type T. Other translation units that use type T as a type of the
 * caffe2::Blob or element type of caffe2::Tensor need to depend on the
 * translation unit that contains C10_KNOWN_TYPE declaration via regular
 * linkage dependencies.
 *
 * NOTE: the macro needs to be invoked in ::c10 namespace
 */
// Implementation note: in MSVC, we will need to prepend the CAFFE2_EXPORT
// keyword in order to get things compiled properly. in Linux, gcc seems to
// create attribute ignored error for explicit template instantiations, see
//   http://www.open-std.org/jtc1/sc22/wg21/docs/papers/2017/p0537r0.html
//   https://gcc.gnu.org/bugzilla/show_bug.cgi?id=51930
// and as a result, we define these two macros slightly differently.

#ifdef _MSC_VER
#define C10_KNOWN_TYPE(T)                                                     \
  template <>                                                                 \
  CAFFE2_EXPORT TypeId TypeMeta::Id<T>() {                                    \
    static bool type_id_bit[1];                                               \
    static const TypeId type_id(reinterpret_cast<intptr_t>(type_id_bit));     \
    static TypeNameRegisterer<T> registerer(                                  \
        type_id, #T);                                                         \
    return type_id;                                                           \
  }
#else // _MSC_VER
#define C10_KNOWN_TYPE(T)                                                     \
  template <>                                                                 \
  TypeId TypeMeta::Id<T>() {                                                  \
      static bool type_id_bit[1];                                             \
    static const TypeId type_id(reinterpret_cast<intptr_t>(type_id_bit));     \
    static TypeNameRegisterer<T> registerer(                                  \
        type_id, #T);                                                         \
    return type_id;                                                           \
  }
#endif
>>>>>>> 1f35c8f9

}

// Define adapters for legacy code
namespace caffe2 {
using CaffeTypeId = c10::TypeId;
using TypeMeta = c10::TypeMeta;

// Needs to be called from ::caffe2 namespace
#define CAFFE_KNOWN_TYPE(T)                              \
  } namespace c10 {                                      \
  using namespace ::caffe2;                              \
  C10_KNOWN_TYPE(T)                                      \
  } namespace caffe2 {

}<|MERGE_RESOLUTION|>--- conflicted
+++ resolved
@@ -1,11 +1,5 @@
 #pragma once
 
-<<<<<<< HEAD
-#include "../../c10/c10/guts/TypeId.h"
-
-// Thin wrapper for c10::TypeId/TypeMeta.
-// TODO Remove this file and use c10 directly
-=======
 #include <cassert>
 #include <cstdlib>
 #include <iostream>
@@ -21,7 +15,6 @@
 
 #include "caffe2/core/common.h"
 #include "caffe2/utils/IdWrapper.h"
->>>>>>> 1f35c8f9
 
 namespace c10 {
 
@@ -57,9 +50,6 @@
 
 }
 
-<<<<<<< HEAD
-using CaffeTypeId = c10::TypeId;
-=======
 C10_DEFINE_HASH_FOR_IDWRAPPER(c10::TypeId)
 
 namespace c10 {
@@ -216,19 +206,9 @@
   bool Match() const {
     return (id_ == Id<T>());
   }
->>>>>>> 1f35c8f9
 
 using TypeMeta = c10::TypeMeta;
 
-<<<<<<< HEAD
-// Needs to be called from ::caffe2 namespace
-
-#define CAFFE_KNOWN_TYPE(T)                              \
-  } namespace c10 {                                      \
-  using namespace ::caffe2;                              \
-  C10_KNOWN_TYPE(T)                                      \
-  } namespace caffe2 {
-=======
   /**
    * Returns the unique id for the given type T. The id is unique for the type T
    * in the sense that for any two different types, their id are different; for
@@ -419,7 +399,6 @@
     return type_id;                                                           \
   }
 #endif
->>>>>>> 1f35c8f9
 
 }
 
