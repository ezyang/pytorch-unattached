#ifndef CAFFE2_CORE_OPERATOR_H_
#define CAFFE2_CORE_OPERATOR_H_

#include <array>
#include <climits>
#include <cstddef>
#include <exception>
#include <set>
#include <typeinfo>
#include <vector>

#include "caffe2/core/blob.h"
#include "caffe2/core/common.h"
#include "caffe2/core/net.h"
#include "caffe2/core/observer.h"
#include "caffe2/core/operator_gradient.h"
#include "caffe2/core/operator_schema.h"
#include "caffe2/core/registry.h"
#include "caffe2/core/tensor.h"
#include "caffe2/core/types.h"
#include "caffe2/core/workspace.h"
#include "caffe2/proto/caffe2.pb.h"
#include "caffe2/utils/proto_utils.h"

namespace caffe2 {

class IOperatorBase;
typedef ObserverBase<IOperatorBase> OperatorObserver;


// TODO Rename OperatorBase -> Caffe2OperatorBase, IOperatorBase -> OperatorBase
// TODO Figure out which virtual methods not needed
// TODO De-virtualize some methods back to how they were in C2?
class IOperatorBase : public Observable<IOperatorBase> {
public:
  virtual ~IOperatorBase() = default;

  static constexpr int kNoNetPositionSet = -1;

  virtual const Event& event() const = 0;
  virtual Event& event() = 0;
  virtual void ResetEvent() = 0;
  virtual void WaitEvents(const std::vector<const Event*>& events, int stream_id = -1) = 0;
  virtual void DisableEvent() = 0;
  virtual void SetExecutorHelper(ExecutorHelper* helper) = 0;
  virtual ExecutorHelper* GetExecutorHelper() const = 0;
  virtual bool SupportsAsyncScheduling() const = 0;
  virtual bool IsStreamFree(int /* unused */) const = 0;
  virtual const OperatorDef& debug_def() const = 0;
  virtual const std::string& type() const = 0;
  virtual bool has_debug_def() const = 0;
  virtual bool Run(int stream_id = 0) = 0;
  virtual bool RunAsync(int stream_id = 0) = 0;
  virtual bool HasAsyncPart() const = 0;
  virtual vector<TensorShape> InputTensorShapes() = 0;
  virtual const DeviceOption& device_option() const = 0;
};

class OperatorBase : public IOperatorBase {
 public:
  explicit OperatorBase(const OperatorDef& operator_def, Workspace* ws);
  virtual ~OperatorBase() noexcept {}

  /** @brief Checks if the operator has an argument of the given name.
   */
  inline bool HasArgument(const string& name) const {
    CAFFE_ENFORCE(operator_def_, "operator_def was null!");
    return ArgumentHelper::HasArgument(*operator_def_, name);
  }

  // Functions that deal with arguments. Basically, this allows us to map an
  // argument name to a specific type of argument that we are trying to access.
  template <typename T>
  inline T GetSingleArgument(const string& name, const T& default_value) const {
    CAFFE_ENFORCE(operator_def_, "operator_def was null!");
    return ArgumentHelper::GetSingleArgument<OperatorDef, T>(
        *operator_def_, name, default_value);
  }
  template <typename T>
  inline bool HasSingleArgumentOfType(const string& name) const {
    CAFFE_ENFORCE(operator_def_, "operator_def was null!");
    return ArgumentHelper::HasSingleArgumentOfType<OperatorDef, T>(
        *operator_def_, name);
  }
  template <typename T>
  inline vector<T> GetRepeatedArgument(
      const string& name,
      const vector<T>& default_value = {}) const {
    CAFFE_ENFORCE(operator_def_, "operator_def was null!");
    return ArgumentHelper::GetRepeatedArgument<OperatorDef, T>(
        *operator_def_, name, default_value);
  }

  // Get the inputs and outputs as specific types.
  template <typename T>
  inline const T& Input(int idx) {
    DCHECK_LT(idx, inputs_.size());
    try {
      return inputs_.at(idx)->template Get<T>();
    } catch (::caffe2::EnforceNotMet& enf) {
      if (has_debug_def()) {
        enf.AppendMessage(".\nOffending Blob name: ");
        enf.AppendMessage(debug_def().input(idx));
        enf.AppendMessage(".\n");
      }
      throw enf;
    }
  }

  template <typename T>
  inline T* Output(int idx) {
    return outputs_.at(idx)->template GetMutable<T>();
  }

  template <typename T>
  inline T* Output(int idx, T* allocated) {
    outputs_.at(idx)->Reset(allocated);
    return allocated;
  }

  inline const Blob& InputBlob(int idx) {
    return *inputs_.at(idx);
  }

  inline Blob* OutputBlob(int idx) {
    return outputs_.at(idx);
  }

  template <typename T>
  inline bool InputIsType(int idx) {
    return inputs_.at(idx)->template IsType<T>();
  }

  template <typename T>
  inline bool OutputIsType(int idx) {
    return outputs_.at(idx)->template IsType<T>();
  }

  inline int InputSize() const {
    return inputs_.size();
  }
  inline int OutputSize() const {
    return outputs_.size();
  }
  inline const vector<const Blob*>& Inputs() const { return inputs_; }
  inline const vector<Blob*>& Outputs() { return outputs_; }
<<<<<<< HEAD
  vector<TensorShape> InputTensorShapes() override final;
=======
  vector<TensorShape> InputTensorShapes() const;
>>>>>>> 2b89890c

  virtual void WaitEvent(const Event& ev, int /*stream_id */ = -1) {
    ev.Finish();
  }

  inline void Wait(const OperatorBase& other, int stream_id = -1) {
    if (!other.IsEventDisabled()) {
      WaitEvent(other.event(), stream_id);
    }
  }

  virtual void WaitEvents(
      const std::vector<const Event*>& events,
      int /*stream_id*/ = -1) override {
    for (const auto& ev : events) {
      ev->Finish();
    }
  }

  virtual void Finish() {
    if (event_) {
      event_->Finish();
    }
  }

  virtual bool Run(int /* unused */ /*stream_id*/ = 0) override {
    CAFFE_NOT_IMPLEMENTED;
  }

  virtual bool HasAsyncPart() const override {
    return false;
  }

  virtual bool SupportsAsyncScheduling() const override {
    return false;
  }

  // RunAsync, if implemenented by the specific operators, will schedule the
  // computation on the corresponding context and record the event in its
  // event_ member object. If the specific operator does not support RunAsync,
  // it will simply be synchronous as a fallback.
  virtual bool RunAsync(int stream_id = 0) override {
    try {
      auto result = Run(stream_id);
      if (result) {
        if (HasAsyncPart()) {
          RecordEvent();
        } else {
          SetEventFinished();
        }
      } else {
        SetEventFinished(getErrorMsg().c_str());
      }
      return result;
    } catch (EnforceNotMet& err) {
      SetEventFinished(err.what());
      throw;
    } catch (const std::exception& err) {
      SetEventFinished(err.what());
      throw;
    } catch (...) {
      SetEventFinished(getErrorMsg().c_str());
      throw;
    }
  }

  virtual void AddRelatedBlobInfo(EnforceNotMet* err) {
    if (!has_debug_def()) {
      return;
    }

    bool found_input;
    if (err->caller() != nullptr) {
      for (size_t i = 0; i < inputs_.size(); i++) {
        if (inputs_[i]->GetRaw() == err->caller()) {
          found_input = true;
          err->AppendMessage(
              "\n** while accessing input: " + debug_def().input(i));
          break;
        }
      }
      for (size_t i = 0; i < outputs_.size(); i++) {
        if (outputs_[i]->GetRaw() == err->caller()) {
          if (found_input) {
            err->AppendMessage("\n OR ");
          }
          err->AppendMessage(
              "\n** while accessing output: " + debug_def().output(i));
          break;
        }
      }
    }
  }

  inline const OperatorDef& debug_def() const override final {
    CAFFE_ENFORCE(has_debug_def(), "operator_def was null!");
    return *operator_def_;
  }

  inline void set_debug_def(
      const std::shared_ptr<const OperatorDef>& operator_def) {
    operator_def_ = operator_def;
  }

  inline bool has_debug_def() const override final {
    return operator_def_ != nullptr;
  }

 public:
  void RecordLastFailedOpNetPosition() {
    if (net_position_ != kNoNetPositionSet) {
      VLOG(1) << "Operator with id " << net_position_ << " failed";
      operator_ws_->last_failed_op_net_position = net_position_;
    } else {
      VLOG(1) << "Failed operator doesn't have id set";
    }
  }

  int net_position() const {
    return net_position_;
  }

  void set_net_position(int idx) {
    net_position_ = idx;
  }

  const DeviceOption& device_option() const override final {
    return device_option_;
  }

  const Event& event() const override final {
    CAFFE_ENFORCE(event_, "Event is disabled");
    return *event_;
  }

  Event& event() override final {
    CAFFE_ENFORCE(event_, "Event is disabled");
    return *event_;
  }

  void ResetEvent() override final {
    if (event_) {
      event_->Reset();
    }
  }

  void DisableEvent() override {
    event_ = nullptr;
  }

  bool IsEventDisabled() const {
    return !event_;
  }

  // Checks whether stream is ready to execute new computation,
  // used in stream allocation optimization to skip stream that is currently
  // busy. Depends on context and operator's device, returns true by default
  virtual bool IsStreamFree(int /* unused */) const override {
    return true;
  }

  const std::string& type() const override final {
    return type_;
  }

  void annotate_engine(const std::string& engine) {
    engine_ = engine;
  }

  const std::string& engine() const {
    return engine_;
  }

  void SetExecutorHelper(ExecutorHelper* helper) override final {
    helper_ = helper;
  }

  ExecutorHelper* GetExecutorHelper() const override final {
    return helper_;
  }

 private:
  Workspace* operator_ws_;
  std::shared_ptr<const OperatorDef> operator_def_;
  DeviceOption device_option_;
  std::string engine_;
  std::string type_;
  vector<const Blob*> inputs_;
  vector<Blob*> outputs_;

  int net_position_{kNoNetPositionSet};

  ExecutorHelper* helper_ = nullptr;

 protected:
  virtual void RecordEvent(const char* /*err_msg*/ = nullptr) {
    CAFFE_NOT_IMPLEMENTED;
  }

  void SetEventFinished(const char* err_msg = nullptr) {
    if (event_) {
      event_->SetFinished(err_msg);
    }
  }

  std::string getErrorMsg() {
    if (has_debug_def()) {
      return "Error from operator: " + ProtoDebugString(debug_def());
    } else {
      return "Error from operator: no op def";
    }
  }

  // An event used by asynchronous execution.
  std::unique_ptr<Event> event_;

  DISABLE_COPY_AND_ASSIGN(OperatorBase);
};

// If your operator does not need any specialized contructor or destructor,
// you can simply use this to save two lines of code.
#define USE_SIMPLE_BASE_CTOR_DTOR(name)                                        \
  name(const OperatorDef& operator_def, Workspace* ws)                         \
      : OperatorBase(operator_def, ws) {}                                      \
  virtual ~name() noexcept {}

// OP_SINGLE_ARG provides a shorter initialization choice for initialization of
// member variables for the class constructors.
#define OP_SINGLE_ARG(type, name, variable, default)                           \
  variable(OperatorBase::GetSingleArgument<type>(name, (default)))

// INPUT_TAGS and OUTPUT_TAGS are optional features to name the indices of the
// operator's inputs and outputs, in order to avoid confusion. For example, for
// a fully convolution layer that has input, weight and bias, you can define its
// input tags as:
//     INPUT_TAGS(INPUT, WEIGHT, BIAS);
// And in the code, instead of doing
//     auto& weight = Input(1);
// you can now do
//     auto& weight = Input(WEIGHT);
// to make it more clear.
#define INPUT_TAGS(first_input, ...)                                           \
  enum _InputTags { first_input = 0, __VA_ARGS__ }
#define OUTPUT_TAGS(first_input, ...)                                          \
  enum _OutputTags { first_input = 0, __VA_ARGS__ }

// Operator is the class that you usually want to derive, if your operator will
// run on different devices. You should then implement the RunOnDevice()
// function.
template <class Context>
class Operator : public OperatorBase {
 public:
  explicit Operator(const OperatorDef& operator_def, Workspace* ws)
      : OperatorBase(operator_def, ws), context_(operator_def.device_option()) {
    // In the constructor, we switch to the device so that the child class
    // constructors will run on that device.
    context_.SwitchToDevice(0);
  }
  ~Operator() noexcept override {}

  inline const Tensor<Context>& Input(int idx) {
    return OperatorBase::template Input<Tensor<Context>>(idx);
  }
  inline Tensor<Context>* Output(int idx) {
    return OperatorBase::template Output<Tensor<Context>>(idx);
  }

  void WaitEvent(const Event& ev, int stream_id = -1) final {
    if (stream_id >= 0) {
      context_.SwitchToDevice(stream_id);
    }
    context_.WaitEvent(ev);
  }

  void WaitEvents(const std::vector<const Event*>& events, int stream_id = -1)
      final {
    if (stream_id >= 0) {
      context_.SwitchToDevice(stream_id);
    }
    for (const auto& ev : events) {
      context_.WaitEvent(*ev);
    }
  }

  // The run function of Operator switches to the device, and then carries out
  // the actual computation with RunOnDevice(). You should implement RunOnDevice
  // instead of Run().
  // Note: Run does not update operator's event and can be used only with
  // non-async executors that do not rely on events
  bool Run(int stream_id = 0) final {
    try {
      StartAllObservers();

      context_.SwitchToDevice(stream_id);
      bool result = RunOnDevice();
      if (!result) {
        this->RecordLastFailedOpNetPosition();
      }
      context_.FinishDeviceComputation(); // throws on error

      StopAllObservers();

      return result;
    } catch (EnforceNotMet& err) {
      if (has_debug_def()) {
        err.AppendMessage(
            "Error from operator: \n" + ProtoDebugString(debug_def()));
        AddRelatedBlobInfo(&err);
      }
      this->RecordLastFailedOpNetPosition();
      StopAllObservers();
      throw;
    } catch (...) {
      this->RecordLastFailedOpNetPosition();
      StopAllObservers();
      throw;
    }
  }

  bool RunAsync(int stream_id = 0) final {
    try {
      StartAllObservers();

      context_.SwitchToDevice(stream_id);
      auto result = RunOnDevice();
      if (result) {
        if (HasAsyncPart()) {
          RecordEvent();
        } else {
          // Manually set CPU operator's event status to finished,
          // unless this is an async CPU operator
          SetEventFinished();
        }
      } else {
        SetEventFinished(getErrorMsg().c_str());
        this->RecordLastFailedOpNetPosition();
      }

      StopAllObservers();

      return result;
    } catch (EnforceNotMet& err) {
      if (has_debug_def()) {
        err.AppendMessage(
            "Error from operator: \n" + ProtoDebugString(debug_def()));
        AddRelatedBlobInfo(&err);
      }
      SetEventFinished(err.what());
      this->RecordLastFailedOpNetPosition();
      StopAllObservers();
      throw;
    } catch (const std::exception& err) {
      SetEventFinished(err.what());
      this->RecordLastFailedOpNetPosition();
      StopAllObservers();
      throw;
    } catch (...) {
      SetEventFinished(getErrorMsg().c_str());
      this->RecordLastFailedOpNetPosition();
      StopAllObservers();
      throw;
    }
  }

  bool IsStreamFree(int stream_id) const override {
    return context_.IsStreamFree(device_option(), stream_id);
  }

  virtual bool RunOnDevice() = 0;

  // Returns whether operator has async on device part.
  // CUDA operators by default have async parts, CPU operators by default
  // don't have async parts and are finished after RunOnDevice call.
  // Events of operators that don't have async parts are automatically set
  // to finished state by RunAsync.
  // Defaulting to the value from context (true for CUDA, false for CPU).
  // Override in case of async CPU operators
  bool HasAsyncPart() const override {
    return context_.HasAsyncPartDefault();
  }

  // Returns whether operator's RunOnDevice schedules async on device part and
  // can be run without waiting for parent operator's async part to be finished
  // on the same device.
  // Note: when true, RunOnDevice must not access the content of the input blobs
  // as they might not be computed yet
  // Note: when true, operator's device needs to support async scheduling:
  //  - supports concept of streams: async ops scheduled on the same stream are
  //    guaranteed to be executed in the same order they were scheduled
  //  - provides non-blocking cross device/cross stream synchronization
  //    primitives
  //
  // By default, assuming an op with an async part can be scheduled
  // asynchronously if device supports async scheduling
  bool SupportsAsyncScheduling() const override {
    return HasAsyncPart() && context_.SupportsAsyncScheduling();
  }

  const Context* getContext() const {
    return &context_;
  }

 protected:
  void RecordEvent(const char* err_msg = nullptr) final {
    if (event_) {
      context_.Record(event_.get(), err_msg);
    }
  }

  Context context_;
};

#define USE_OPERATOR_BASE_FUNCTIONS                                 \
  /* using override */ using OperatorBase::HasArgument;             \
  /* using override */ using OperatorBase::GetSingleArgument;       \
  /* using override */ using OperatorBase::HasSingleArgumentOfType; \
  /* using override */ using OperatorBase::GetRepeatedArgument;     \
  /* using override */ using OperatorBase::InputIsType;             \
  /* using override */ using OperatorBase::InputSize;               \
  /* using override */ using OperatorBase::OutputSize

#define USE_OPERATOR_FUNCTIONS(context)                    \
  USE_OPERATOR_BASE_FUNCTIONS;                             \
  /* using override */ using Operator<context>::context_;  \
  /* using override */ using Operator<context>::Input;     \
  /* using override */ using Operator<context>::InputBlob; \
  /* using override */ using Operator<context>::Output;    \
  /* using override */ using Operator<context>::OutputBlob

#define USE_OPERATOR_CONTEXT_FUNCTIONS USE_OPERATOR_FUNCTIONS(Context)

#define USE_SIMPLE_CTOR_DTOR(name)                                             \
  name(const OperatorDef& operator_def, Workspace* ws)                         \
      : Operator<Context>(operator_def, ws) {}                                 \
  virtual ~name() noexcept {}

// Helpers to implement runtime op polymorphism. Often it's convenient to make
// an op work on different input types (e.g. i32 vs i64 indices) or special-case
// it for particular input size (e.g. ScatterWeightedSum for block size of 1
// doesn't need to call Eigen).
//
// DispatchHelper provides compile-time generation of nested "if" statements,
// e.g. `DispatchHelper<FixedValues<1, 4>>::call(this, block_size);`
// unrolls into:
//   if (block_size == 1) {
//     return DoRunWithValue<1>();
//   } else if (block_size = 4) {
//     return DoRunWithValue<4>();
//   } else {
//     return DoRunWithValue<-1>();
//   }`
//
// DoRunWithValue implementation can use template arguments to do "if"
// statements
// or proxy to functions in math.h which often provide fixed size
// implementation.
//
// Similarly `TensorTypes<int32_t, int64_t>(this, Input(0))` provides branching
// based on type of the first input and calls DoRunWithType.
//
// Note, that the same instance of Op class is used as the method, not class is
// templated. We might consider adding static class-level polymorphism later.
//
// Convenient macro USE_DISPATCH_HELPER is provided for declaring friendship in
// case DoRunWithValue or DoRunWithType are declared non-public.

#define USE_DISPATCH_HELPER                           \
  template <typename FirstArg, typename... ExtraArgs> \
  friend struct DispatchHelper

template <int... Values>
struct FixedValues {};

template <typename... Types>
struct TensorTypes {};

// Special tag that can be listed in TensorTypes to denote that a special
// implementation in 'RunWithOtherType' needs to be called instead of failing
// Obviously this needs to be the last item in lists, e.g.
// TensorTypes<float, double, GenericTensorImplementation>
struct GenericTensorImplementation {};

// Same as TensorTypes but call DoRunWithType2
template <typename... Types>
struct TensorTypes2 {};

template <typename Sizes, typename... ExtraArgs>
struct DispatchHelper;

template <int FirstVal, int... Values, typename... ExtraArgs>
struct DispatchHelper<FixedValues<FirstVal, Values...>, ExtraArgs...> {
  template <typename Op>
  static bool call(Op* op, int value) {
    if (FirstVal == value) {
      return op->template DoRunWithValue<ExtraArgs..., FirstVal>();
    }
    return DispatchHelper<FixedValues<Values...>, ExtraArgs...>::template call<
        Op>(op, value);
  }
};

template <typename... ExtraArgs>
struct DispatchHelper<FixedValues<>, ExtraArgs...> {
  template <typename Op>
  static bool call(Op* op, TIndex /*size*/) {
    return op->template DoRunWithValue<ExtraArgs..., -1>();
  }
};

#define CAFFE2_DEFINE_TENSOR_TYPES_DISPATCHER(                                 \
    TensorTypes, DoRunWithType, DoRunWithOtherType)                            \
  template <typename FirstType, typename... Types, typename... ExtraArgs>      \
  struct DispatchHelper<TensorTypes<FirstType, Types...>, ExtraArgs...> {      \
    template <typename Op>                                                     \
    static bool call(Op* op, const TypeMeta& meta) {                           \
      static_assert(                                                           \
          !std::is_same<GenericTensorImplementation, FirstType>::value,        \
          "GenericTensorImplementation must be the last in TensorTypes list"); \
      if (meta.Match<FirstType>()) {                                           \
        return op->template DoRunWithType<ExtraArgs..., FirstType>();          \
      }                                                                        \
      return DispatchHelper<TensorTypes<Types...>, ExtraArgs...>::             \
          template call<Op>(op, meta);                                         \
    }                                                                          \
    template <typename Op, typename Context>                                   \
    static bool call(Op* op, const Tensor<Context>& tensor) {                  \
      return call<Op>(op, tensor.meta());                                      \
    }                                                                          \
    template <typename Op>                                                     \
    static bool call(Op* op, const Blob& blob) {                               \
      return call<Op>(op, blob.meta());                                        \
    }                                                                          \
  };                                                                           \
                                                                               \
  template <typename... ExtraArgs>                                             \
  struct DispatchHelper<TensorTypes<>, ExtraArgs...> {                         \
    template <typename Op>                                                     \
    static bool call(Op* /* unused */, const TypeMeta& meta) {                 \
      CAFFE_THROW("Unsupported type of tensor: ", meta.name());                \
    }                                                                          \
    template <typename Op, typename Context>                                   \
    static bool call(Op* op, const Tensor<Context>& tensor) {                  \
      return call<Op>(op, tensor.meta());                                      \
    }                                                                          \
    template <typename Op>                                                     \
    static bool call(Op* op, const Blob& blob) {                               \
      return call<Op>(op, blob.meta());                                        \
    }                                                                          \
  };                                                                           \
                                                                               \
  template <typename... ExtraArgs>                                             \
  struct DispatchHelper<                                                       \
      TensorTypes<GenericTensorImplementation>,                                \
      ExtraArgs...> {                                                          \
    template <typename Op>                                                     \
    static bool call(Op* op, const TypeMeta&) {                                \
      return op->template DoRunWithOtherType<ExtraArgs...>();                  \
    }                                                                          \
    template <typename Op, typename Context>                                   \
    static bool call(Op* op, const Tensor<Context>& tensor) {                  \
      return call<Op>(op, tensor.meta());                                      \
    }                                                                          \
    template <typename Op>                                                     \
    static bool call(Op* op, const Blob& blob) {                               \
      return call<Op>(op, blob.meta());                                        \
    }                                                                          \
  };
CAFFE2_DEFINE_TENSOR_TYPES_DISPATCHER(
    TensorTypes,
    DoRunWithType,
    DoRunWithOtherType)
CAFFE2_DEFINE_TENSOR_TYPES_DISPATCHER(
    TensorTypes2,
    DoRunWithType2,
    DoRunWithOtherType2)
#undef CAFFE2_DEFINE_TENSOR_TYPES_DISPATCHER

// The device type registry. This works in two phases:
// (1) gDeviceTypeRegistry() maps the device types values to the actual operator
//     registry function.
// (2) Then, one can call the operator registry function to further create the
//     operators.
typedef Registry<
    std::string,
    std::unique_ptr<OperatorBase>,
    const OperatorDef&,
    Workspace*>
    OperatorRegistry;
typedef Registry<
    std::string,
    std::unique_ptr<OperatorBase>,
    const OperatorDef&,
    Workspace*>* (*RegistryFunction)();
std::map<int32_t, OperatorRegistry*>* gDeviceTypeRegistry();

struct DeviceTypeRegisterer {
  explicit DeviceTypeRegisterer(int32_t type, RegistryFunction func) {
    if (gDeviceTypeRegistry()->count(type)) {
      std::cerr << "Device type " << type
                << "registered twice. This should not happen. Did you have "
                   "duplicated numbers assigned to different devices?";
      std::exit(1);
    }
    // Calling the registry function to get the actual registry pointer.
    gDeviceTypeRegistry()->emplace(type, func());
  }
};

#define CAFFE_REGISTER_DEVICE_TYPE(type, registry_function) \
  namespace {                                               \
  static DeviceTypeRegisterer CAFFE_ANONYMOUS_VARIABLE(     \
      DeviceType)(type, &registry_function);                \
  }

// The operator registry. Since we are not expecting a great number of devices,
// we will simply have an if-then type command and allocate the actual
// generation to device-specific registerers.
// Note that although we have CUDA and CUDNN here, the registerers themselves do
// not depend on specific cuda or cudnn libraries. This means that we will be
// able to compile it even when there is no cuda available - we simply do not
// link any cuda or cudnn operators.
CAFFE_DECLARE_REGISTRY(
    CPUOperatorRegistry,
    OperatorBase,
    const OperatorDef&,
    Workspace*);
#define REGISTER_CPU_OPERATOR_CREATOR(key, ...) \
  CAFFE_REGISTER_CREATOR(CPUOperatorRegistry, key, __VA_ARGS__)
#define REGISTER_CPU_OPERATOR(name, ...)                           \
  extern void CAFFE2_PLEASE_ADD_OPERATOR_SCHEMA_FOR_##name();      \
  static void CAFFE2_UNUSED CAFFE_ANONYMOUS_VARIABLE_CPU##name() { \
    CAFFE2_PLEASE_ADD_OPERATOR_SCHEMA_FOR_##name();                \
  }                                                                \
  CAFFE_REGISTER_CLASS(CPUOperatorRegistry, name, __VA_ARGS__)
#define REGISTER_CPU_OPERATOR_STR(str_name, ...) \
  CAFFE_REGISTER_TYPED_CLASS(CPUOperatorRegistry, str_name, __VA_ARGS__)

#define REGISTER_CPU_OPERATOR_WITH_ENGINE(name, engine, ...) \
  CAFFE_REGISTER_CLASS(CPUOperatorRegistry, name##_ENGINE_##engine, __VA_ARGS__)

CAFFE_DECLARE_REGISTRY(
    CUDAOperatorRegistry,
    OperatorBase,
    const OperatorDef&,
    Workspace*);
#define REGISTER_CUDA_OPERATOR_CREATOR(key, ...) \
  CAFFE_REGISTER_CREATOR(CUDAOperatorRegistry, key, __VA_ARGS__)
#define REGISTER_CUDA_OPERATOR(name, ...)                           \
  extern void CAFFE2_PLEASE_ADD_OPERATOR_SCHEMA_FOR_##name();       \
  static void CAFFE2_UNUSED CAFFE_ANONYMOUS_VARIABLE_CUDA##name() { \
    CAFFE2_PLEASE_ADD_OPERATOR_SCHEMA_FOR_##name();                 \
  }                                                                 \
  CAFFE_REGISTER_CLASS(CUDAOperatorRegistry, name, __VA_ARGS__)
#define REGISTER_CUDA_OPERATOR_STR(str_name, ...) \
  CAFFE_REGISTER_TYPED_CLASS(CUDAOperatorRegistry, str_name, __VA_ARGS__)

#define REGISTER_CUDA_OPERATOR_WITH_ENGINE(name, engine, ...) \
  CAFFE_REGISTER_CLASS(                                       \
      CUDAOperatorRegistry, name##_ENGINE_##engine, __VA_ARGS__)

// Macros for cudnn since we use it often
#define REGISTER_CUDNN_OPERATOR(name, ...) \
  REGISTER_CUDA_OPERATOR_WITH_ENGINE(name, CUDNN, __VA_ARGS__)

// Macros for HIP operators
CAFFE_DECLARE_REGISTRY(
    HIPOperatorRegistry,
    OperatorBase,
    const OperatorDef&,
    Workspace*);
#define REGISTER_HIP_OPERATOR_CREATOR(key, ...) \
  CAFFE_REGISTER_CREATOR(HIPOperatorRegistry, key, __VA_ARGS__)
#define REGISTER_HIP_OPERATOR(name, ...)                           \
  extern void CAFFE2_PLEASE_ADD_OPERATOR_SCHEMA_FOR_##name();       \
  static void CAFFE2_UNUSED CAFFE_ANONYMOUS_VARIABLE_HIP##name() { \
    CAFFE2_PLEASE_ADD_OPERATOR_SCHEMA_FOR_##name();                 \
  }                                                                 \
  CAFFE_REGISTER_CLASS(HIPOperatorRegistry, name, __VA_ARGS__)
#define REGISTER_HIP_OPERATOR_STR(str_name, ...) \
  CAFFE_REGISTER_TYPED_CLASS(HIPOperatorRegistry, str_name, __VA_ARGS__)

#define REGISTER_HIP_OPERATOR_WITH_ENGINE(name, engine, ...) \
  CAFFE_REGISTER_CLASS(                                       \
      HIPOperatorRegistry, name##_ENGINE_##engine, __VA_ARGS__)

#define REGISTER_MIOPEN_OPERATOR(name, ...) \
  REGISTER_HIP_OPERATOR_WITH_ENGINE(name, MIOPEN, __VA_ARGS__)

// StaticLinkingProtector is a helper class that ensures that the Caffe2
// library is linked correctly with whole archives (in the case of static
// linking). What happens is that when CreateOperator is called for the first
// time, it instantiates an OperatorLinkingProtector object to check if the
// operator registry is empty. If it is empty, this means that we are not
// properly linking the library.
//
// You should not need to use this class.
struct StaticLinkingProtector {
  StaticLinkingProtector() {
    const int registered_ops = CPUOperatorRegistry()->Keys().size();
    // Note: this is a check failure instead of an exception, because if
    // the linking is wrong, Caffe2 won't be able to run properly anyway,
    // so it's better to fail loud.
    // If Caffe2 is properly linked with whole archive, there should be more
    // than zero registered ops.
    if (registered_ops == 0) {
      LOG(FATAL) <<
        "You might have made a build error: the Caffe2 library does not seem "
        "to be linked with whole-static library option. To do so, use "
        "-Wl,-force_load (clang) or -Wl,--whole-archive (gcc) to link the "
        "Caffe2 library.";
    }
  }
};

// An exception that can be thrown by an operator constructor that notifies
// that it does not support the given setting. This can be usually used for
// specific engines that only implement a subset of the features required by
// the original operator schema.
// TODO(jiayq): make more feature-complete exception message.
class UnsupportedOperatorFeature : public std::exception {
 public:
  UnsupportedOperatorFeature(const string& msg) : msg_(msg) {}
  const char* what() const noexcept override {
    return msg_.c_str();
  }

 private:
  string msg_;
};

// A helper macro that should ONLY be used in the operator constructor to check
// if needed features are met. If not, throws the UnsupportedOperatorFeature
// exception with the given message.
#define OPERATOR_NEEDS_FEATURE(condition, ...)                           \
  if (!(condition)) {                                                    \
    throw UnsupportedOperatorFeature(::caffe2::MakeString(__VA_ARGS__)); \
  }

// Creates an operator with the given operator definition.
// Throws on error and never returns nullptr
unique_ptr<OperatorBase> CreateOperator(
    const OperatorDef& operator_def,
    Workspace* ws,
    int net_position = OperatorBase::kNoNetPositionSet);

const std::string OpRegistryKey(
    const std::string& op_type,
    const std::string& engine = "");

// User can set the preferred engines as a list of engine names, in
// descending order of preference.
using EnginePrefType = std::vector<std::string>;
// {device_type -> {operator_name -> EnginePrefType}}
using PerOpEnginePrefType =
    CaffeMap<int, CaffeMap<std::string, EnginePrefType>>;
// {device_type -> EnginePrefType}
using GlobalEnginePrefType = CaffeMap<int, EnginePrefType>;
void SetPerOpEnginePref(const PerOpEnginePrefType& per_op_engine_pref);
void SetGlobalEnginePref(const GlobalEnginePrefType& global_engine_pref);
void SetEnginePref(
    const PerOpEnginePrefType& per_op_engine_pref,
    const GlobalEnginePrefType& global_engine_pref);
void SetOpEnginePref(
    const std::string& op_type,
    const CaffeMap<int, EnginePrefType>& op_pref);

TensorShape GetTensorShapeOfBlob(const Blob* b);

TensorShapes InferBlobShapesAndTypes(
    CaffeMap<string, TensorShape>& blob_desc,
    const vector<NetDef*>& nets);

TensorShapes InferBlobShapesAndTypesFromWorkspace(
    Workspace* ws,
    const vector<NetDef*>& nets);

TensorShapes InferBlobShapesAndTypesFromMap(
    const CaffeMap<std::string, std::vector<TIndex>>& blob_dimensions,
    const vector<NetDef*>& nets);

std::map<string, std::pair<DeviceOption, DeviceOption>> ValidateTensorDevices(
    OperatorBase& op,
    const OperatorDef& op_def);

// Get a set of registered operator names
std::set<std::string> GetRegisteredOperators();

}  // namespace caffe2

#endif  // CAFFE2_CORE_OPERATOR_H_<|MERGE_RESOLUTION|>--- conflicted
+++ resolved
@@ -52,8 +52,9 @@
   virtual bool Run(int stream_id = 0) = 0;
   virtual bool RunAsync(int stream_id = 0) = 0;
   virtual bool HasAsyncPart() const = 0;
-  virtual vector<TensorShape> InputTensorShapes() = 0;
+  virtual vector<TensorShape> InputTensorShapes() const = 0;
   virtual const DeviceOption& device_option() const = 0;
+  virtual const std::string& engine() const = 0;
 };
 
 class OperatorBase : public IOperatorBase {
@@ -144,11 +145,7 @@
   }
   inline const vector<const Blob*>& Inputs() const { return inputs_; }
   inline const vector<Blob*>& Outputs() { return outputs_; }
-<<<<<<< HEAD
-  vector<TensorShape> InputTensorShapes() override final;
-=======
-  vector<TensorShape> InputTensorShapes() const;
->>>>>>> 2b89890c
+  vector<TensorShape> InputTensorShapes() const override final;
 
   virtual void WaitEvent(const Event& ev, int /*stream_id */ = -1) {
     ev.Finish();
@@ -318,7 +315,7 @@
     engine_ = engine;
   }
 
-  const std::string& engine() const {
+  const std::string& engine() const override final {
     return engine_;
   }
 
