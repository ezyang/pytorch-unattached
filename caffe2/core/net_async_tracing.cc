/**
 * Copyright (c) 2016-present, Facebook, Inc.
 *
 * Licensed under the Apache License, Version 2.0 (the "License");
 * you may not use this file except in compliance with the License.
 * You may obtain a copy of the License at
 *
 *     http://www.apache.org/licenses/LICENSE-2.0
 *
 * Unless required by applicable law or agreed to in writing, software
 * distributed under the License is distributed on an "AS IS" BASIS,
 * WITHOUT WARRANTIES OR CONDITIONS OF ANY KIND, either express or implied.
 * See the License for the specific language governing permissions and
 * limitations under the License.
 */

#include "caffe2/core/net_async_tracing.h"

#include "caffe2/utils/string_utils.h"

CAFFE2_DEFINE_string(
    caffe2_net_async_tracing_filepath,
    "/tmp",
    "Path to save tracing information");

CAFFE2_DEFINE_string(
    caffe2_net_async_names_to_trace,
    "",
    "Comma-separated list of net names to trace");

CAFFE2_DEFINE_int(caffe2_net_async_tracing_nth, 100, "Trace every Nth batch");

namespace caffe2 {
namespace tracing {

Tracer::Tracer(const NetBase* net, const std::string& net_name)
    : net_(net), filename_(net_name), iter_(0) {
  std::replace(filename_.begin(), filename_.end(), '/', '_');
  filename_ =
      FLAGS_caffe2_net_async_tracing_filepath + "/" + filename_ + ".json";
  timer_.Start();
}

void Tracer::recordEvent(const TracerEvent& event) {
  std::lock_guard<std::mutex> lock(tracer_mutex_);
  events_.push_back(event);
}

// Forward
int getUniqueShardId(const OperatorDef& op_def);

// Special handling of shard blob annotations
<<<<<<< HEAD
std::string Tracer::opTraceName(const IOperatorBase* op) {
  if (!op->has_debug_def()) {
    return op->type();
  }

  const auto& op_def = op->debug_def();
  std::unordered_set<int> shards;
  const std::string kShard = "shard:";
  int shard = 0;
  for (const auto& input : op_def.input()) {
    auto pos = input.find(kShard);
    if (pos != std::string::npos) {
      shard = input[pos + kShard.length()] - '0';
      shards.insert(shard);
    }
  }
  for (const auto& output : op_def.output()) {
    auto pos = output.find(kShard);
    if (pos != std::string::npos) {
      shard = output[pos + kShard.length()] - '0';
      shards.insert(shard);
    }
  }
  if (shards.size() == 1) {
    return op->type() + ":" + caffe2::to_string(shard);
=======
std::string Tracer::opTraceName(const OperatorBase* op) {
  int unique_shard_id =
      op->has_debug_def() ? getUniqueShardId(op->debug_def()) : -1;
  if (unique_shard_id != -1) {
    return op->type() + ":" + caffe2::to_string(unique_shard_id);
>>>>>>> 2f25d1fb
  } else {
    return op->type();
  }
}

std::string Tracer::opBlobsInfo(const IOperatorBase& op) {
  std::string blobs_info;
  if (op.has_debug_def()) {
    blobs_info += "I: ";
    const auto& op_def = op.debug_def();
    for (const auto& input : op_def.input()) {
      blobs_info += input + "; ";
    }
    blobs_info += "O: ";
    for (const auto& output : op_def.output()) {
      blobs_info += output + "; ";
    }
  }
  return blobs_info;
}

std::string Tracer::serializeEvent(const TracerEvent& event) {
  std::stringstream serialized_event;
  serialized_event << std::fixed;
  serialized_event << "{\n";
  serialized_event << " \"ts\": " << event.timestamp_ << ",\n";
  serialized_event << " \"pid\": 0,\n"; // not using pid field
  if (event.thread_label_ >= 0) {
    serialized_event << " \"tid\": " << event.thread_label_ << ",\n";
  } else {
    serialized_event << " \"tid\": " << event.tid_ << ",\n";
  }

  if (event.is_beginning_) {
    std::unordered_map<std::string, int> int_args;
    std::unordered_map<std::string, std::string> string_args;
    if (event.name_) {
      serialized_event << " \"name\": \"" << event.name_ << "\",\n";
    } else if (event.op_id_ >= 0) {
      auto* op = net_->GetOperators().at(event.op_id_);
      serialized_event << " \"name\": \"" << opTraceName(op) << "\",\n";
    } else {
      serialized_event << " \"name\": \"n/a\",\n";
    }

    if (event.category_) {
      serialized_event << " \"cat\": \"" << event.category_ << "\",\n";
    } else {
      serialized_event << " \"cat\": \"net\",\n";
    }

    if (event.op_id_ >= 0) {
      auto* op = net_->GetOperators().at(event.op_id_);
      int_args["op_id"] = event.op_id_;
      int_args["device_type"] = op->device_option().device_type();
      int_args["device_id"] = DeviceId(op->device_option());
      string_args["blobs"] = opBlobsInfo(*op);
    }

    if (event.task_id_ >= 0) {
      int_args["task_id"] = event.task_id_;
    }

    if (event.stream_id_ >= 0) {
      int_args["stream_id"] = event.stream_id_;
    }

    serialized_event << " \"ph\": \"B\"";
    if (!int_args.empty() || !string_args.empty()) {
      serialized_event << ",\n \"args\": {\n";
      auto left_to_output = int_args.size() + string_args.size();
      for (const auto& kv : int_args) {
        serialized_event << "  \"" << kv.first << "\": " << kv.second;
        --left_to_output;
        if (left_to_output > 0) {
          serialized_event << ",\n";
        }
      }
      for (const auto& kv : string_args) {
        serialized_event << "  \"" << kv.first << "\": \"" << kv.second << "\"";
        --left_to_output;
        if (left_to_output > 0) {
          serialized_event << ",\n";
        }
      }
      serialized_event << "\n }";
    }
  } else {
    serialized_event << " \"ph\": \"E\"\n";
  }
  serialized_event << "\n}";

  return serialized_event.str();
}

// fix occasional cases with zero duration events
void Tracer::linearizeEvents() {
  std::unordered_map<long, long> time_offsets;
  std::unordered_map<long, long> last_times;
  std::hash<std::thread::id> hasher;
  const long time_eps = 1; // us
  for (auto& event : events_) {
    long tid =
        (event.thread_label_ >= 0) ? event.thread_label_ : hasher(event.tid_);
    auto event_ts = event.timestamp_;
    if (last_times.count(tid)) {
      event_ts += time_offsets[tid];
      CAFFE_ENFORCE(event_ts >= last_times[tid]);
      if (event_ts <= last_times[tid] + time_eps) {
        event_ts += time_eps;
        time_offsets[tid] += time_eps;
      } else if (event_ts > last_times[tid] + 2 * time_eps) {
        long eps_len = (event_ts - last_times[tid]) / time_eps;
        if (time_offsets[tid] >= time_eps * (eps_len - 1)) {
          time_offsets[tid] -= time_eps * (eps_len - 1);
          event_ts -= time_eps * (eps_len - 1);
        } else {
          event_ts -= time_offsets[tid];
          time_offsets[tid] = 0;
        }
      }
      event.timestamp_ = event_ts;
      last_times[tid] = event_ts;
    } else {
      last_times[tid] = event_ts;
      time_offsets[tid] = 0;
    }
  }
}

void Tracer::renameThreads() {
  std::unordered_map<long, int> tids;
  std::unordered_map<int, int> numa_counters;
  std::unordered_map<long, int> tid_to_numa;
  std::hash<std::thread::id> hasher;
  const long numa_multiplier = 1000000000;
  for (auto& event : events_) {
    if (event.thread_label_ >= 0 || event.op_id_ < 0) {
      continue;
    }
    auto* op = net_->GetOperators().at(event.op_id_);
    int numa_node_id = DeviceId(op->device_option());
    if (numa_node_id < 0) {
      continue;
    }
    long tid = hasher(event.tid_);

    if (!tid_to_numa.count(tid)) {
      tid_to_numa[tid] = numa_node_id;
    } else {
      CAFFE_ENFORCE_EQ(tid_to_numa[tid], numa_node_id);
    }

    if (!numa_counters.count(numa_node_id)) {
      numa_counters[numa_node_id] = 1;
    }
    if (!tids.count(tid)) {
      tids[tid] = numa_counters[numa_node_id]++;
    }
    event.thread_label_ = numa_multiplier * (numa_node_id + 1) + tids[tid];
  }
}

void Tracer::setEnabled(bool enabled) {
  enabled_ = enabled;
}

bool Tracer::isEnabled() const {
  return enabled_;
}

int Tracer::bumpIter() {
  return iter_++;
}

Tracer::~Tracer() {
  if (events_.empty() || filename_.empty()) {
    return;
  }
  linearizeEvents();
  renameThreads();
  std::stringstream serialized;
  serialized << "[\n";
  for (size_t idx = 0; idx < events_.size(); ++idx) {
    serialized << serializeEvent(events_[idx]);
    if (idx != events_.size() - 1) {
      serialized << ",\n";
    }
  }
  serialized << "\n]\n";
  WriteStringToFile(serialized.str(), filename_.c_str());
}

void TracerGuard::init(Tracer* tracer) {
  enabled_ = true;
  tracer_ = tracer;
}

void TracerGuard::addArgument() {}

void TracerGuard::addArgument(TracingField field, const char* value) {
  switch (field) {
    case TRACE_NAME: {
      event_.name_ = value;
      break;
    }
    case TRACE_CATEGORY: {
      event_.category_ = value;
      break;
    }
    default: { CAFFE_THROW("Unexpected tracing string field ", field); }
  }
}

void TracerGuard::addArgument(TracingField field, int value) {
  switch (field) {
    case TRACE_OP: {
      event_.op_id_ = value;
      break;
    }
    case TRACE_TASK: {
      event_.task_id_ = value;
      break;
    }
    case TRACE_STREAM: {
      event_.stream_id_ = value;
      break;
    }
    case TRACE_THREAD: {
      event_.thread_label_ = value;
      break;
    }
    default: { CAFFE_THROW("Unexpected tracing int field ", field); }
  }
}

void TracerGuard::recordEventStart() {
  if (enabled_) {
    if (event_.thread_label_ < 0) {
      event_.tid_ = std::this_thread::get_id();
    }
    event_.is_beginning_ = true;
    event_.timestamp_ = (long)caffe2::round(tracer_->timer_.MicroSeconds());
    tracer_->recordEvent(event_);
  }
}

TracerGuard::~TracerGuard() {
  if (enabled_) {
    event_.is_beginning_ = false;
    event_.timestamp_ = (long)caffe2::round(tracer_->timer_.MicroSeconds());
    tracer_->recordEvent(event_);
  }
}

int extractShardId(const std::string& name) {
  const std::string kShard = "shard:";
  // We sometimes have multiple shards, but actually need the last one, hence
  // using rfind here. Hacky but it works till we pass shard id in graph
  // metadata.
  auto pos = name.rfind(kShard);
  if (pos != std::string::npos) {
    int left_pos = pos + kShard.length();
    int right_pos = left_pos;
    while (right_pos < name.length() && isdigit(name[right_pos])) {
      right_pos++;
    }
    return caffe2::stoi(name.substr(left_pos, right_pos - left_pos));
  } else {
    return -1;
  }
}

// Return unique shard id, or -1 if it is not unique.
int getUniqueShardId(const OperatorDef& op_def) {
  int unique_shard_id = -1;
  for (const auto& names : {op_def.input(), op_def.output()}) {
    for (const auto& name : names) {
      int shard_id = extractShardId(name);
      if (shard_id != -1) {
        if (unique_shard_id != -1) {
          return -1;
        }
        unique_shard_id = shard_id;
      }
    }
  }
  return unique_shard_id;
}

bool isTraceableNet(const std::string& net_name) {
  auto tracing_nets = caffe2::split(',', FLAGS_caffe2_net_async_names_to_trace);
  return !net_name.empty() &&
      std::find(tracing_nets.begin(), tracing_nets.end(), net_name) !=
      tracing_nets.end();
}

std::shared_ptr<Tracer> create(
    const NetBase* net,
    const std::string& net_name) {
  bool trace_net = isTraceableNet(net_name);
  return trace_net ? std::make_shared<Tracer>(net, net_name) : nullptr;
}

bool startIter(const std::shared_ptr<Tracer>& tracer) {
  if (!tracer) {
    return false;
  }
  auto iter = tracer->bumpIter();
  auto is_enabled = iter % FLAGS_caffe2_net_async_tracing_nth == 0;
  tracer->setEnabled(is_enabled);
  return is_enabled;
}

} // namespace tracing

} // namespace caffe2<|MERGE_RESOLUTION|>--- conflicted
+++ resolved
@@ -50,39 +50,11 @@
 int getUniqueShardId(const OperatorDef& op_def);
 
 // Special handling of shard blob annotations
-<<<<<<< HEAD
-std::string Tracer::opTraceName(const IOperatorBase* op) {
-  if (!op->has_debug_def()) {
-    return op->type();
-  }
-
-  const auto& op_def = op->debug_def();
-  std::unordered_set<int> shards;
-  const std::string kShard = "shard:";
-  int shard = 0;
-  for (const auto& input : op_def.input()) {
-    auto pos = input.find(kShard);
-    if (pos != std::string::npos) {
-      shard = input[pos + kShard.length()] - '0';
-      shards.insert(shard);
-    }
-  }
-  for (const auto& output : op_def.output()) {
-    auto pos = output.find(kShard);
-    if (pos != std::string::npos) {
-      shard = output[pos + kShard.length()] - '0';
-      shards.insert(shard);
-    }
-  }
-  if (shards.size() == 1) {
-    return op->type() + ":" + caffe2::to_string(shard);
-=======
 std::string Tracer::opTraceName(const OperatorBase* op) {
   int unique_shard_id =
       op->has_debug_def() ? getUniqueShardId(op->debug_def()) : -1;
   if (unique_shard_id != -1) {
     return op->type() + ":" + caffe2::to_string(unique_shard_id);
->>>>>>> 2f25d1fb
   } else {
     return op->type();
   }
