#pragma once

#include "CPUContext.h"
#include "CPUAllocator.h"
#include "c10/guts/Retainable.h"

#include <cstddef>
#include <memory>
#include <functional>
#include <cstdlib>
#include <utility>
#include <c10/Assert.h>
#include <algorithm>

namespace c10 { namespace cpu {

// CPUStorage is NOT part of the public API
//
// Every Tensor is backed by a storage; multiple tensors may share the same storage
// (which is why we need an indirection.)
//
// This is implemented as a regular shared_ptr to reduce implementation
// cost.  Since it's internal we don't mind if it's a little clunky to use.
//
// TODO: Consider making it possible to allocate CPUStorageImpl in the same block as a CPUTensor, so that
// allocating a tensor is only one dynamic allocation rather than two
// dzhulgakov: while I appreciate this approach - it's tricky as we'd need to override free/realloc functions and probably have higher cost.
//
// Roughly corresponds to THStorage from old ATen
// dzhulgakov: enabled_shared_from_this ?
class CPUStorageImpl {
  // smessmer to @ezyang: We might want to use folly::Function instead.
  //                      The folly::Function header is quite self contained, i.e. can be copied here without the rest of folly.
<<<<<<< HEAD
  // NB: The reason to use folly::Function is that it allows functions to be moved, rather than only copied
=======
  // dzhulgakov: std::function is 32 bytes, we can be paranoid and probably optimize it to a single pointer as a common case is no custom deleter imho (just default to the context one)
>>>>>>> 2f364b27
  using data_t = std::unique_ptr<void, std::function<void(void*)>>;

  // NB: THAllocator is axed; instead, all you can pass now is a custom deleter,
  // which is enough tod o the important things.
  data_t data_;

  // dzhulgakov: do we ever need a flag to see whether storage is shared among several views or not? if we add enabled_shared_from_this then we can just use shared_ptr::use_count()
  ssize_t size_; // in bytes

  // Is this storage resizable?  If it comes externally, or has been shared to some external system, it may not be.
  // Corresponds to TH_STORAGE_RESIZABLE.
  //
  // Why do we need this flag?  The trouble comes from operations which *resize their underlying
  // storages.*  For example, consider the following PyTorch transcript:
  //
  // >>> x = torch.tensor([0,1,2])
  // >>> y = x[0:1]    # Make another view on this tensor
  // >>> x.resize_(4)  # Resize the underlying storage
  //
  // 0
  // 1
  // 2
  // 1
  // [torch.LongTensor of size (4,)]
  //
  // >>> x[0] = 4      # Modify the resized tensor
  // >>> y
  //
  // 4
  // [torch.LongTensor of size (1,)]
  //
  // First, notice that the only way to actually implement this behavior is to modify the actual underlying
  // storage: in general, if we resize a block of memory, it means that the pointer to that memory updates.
  // We need this pointer to update for ALL tensors which view the same data; thus the modification happens
  // in storage.  Second, notice that if we swap out the storage at one tensor to something that is
  // unresizable, ALL views on that tensor need to reject further resizes.  So the correct place to store
  // this information is indeed in Storage.  This is not an operation you'd ever need to actually do,
  // but it makes clear where this information semantically belongs.
  //
  // dzhulgakov: omg, do we have to support this behavior? sounds kind of too fancy - do people rely on it often? In my mind if one resizes the storage all views are de-facto invalidated - I'd basically just allocate the new storage instead.
  // dzhulgakov: we should document this behavior if we keep it - it's pretty non-obvious
  //
  // TODO: pack this boolean flag?
  bool resizable_;

  // NB: I axed TH_STORAGE_FREEMEM; the expectation is you install a no-op
  // deallocator if this is what you want.
  // NB: I axed TH_STORAGE_VIEW; it makes things complicated for not a good enough
  // reason
  // NB: I axed TH_STORAGE_REFCOUNTED; it seems to always be turned on.  If we do want
  // this, it would be a good fit for the Retainable class.

public:
  // TODO: Permit allocator to be passed in through this function
  // TODO: Maybe ball up the allocator into a context

  CPUStorageImpl()
  : data_(nullptr)
  , size_(0)
  , resizable_(true)
  {}

  CPUStorageImpl(ssize_t size)
  : data_(globalCPUContext().getCPUAllocator()->malloc(size))
  , size_(size)
  , resizable_(true)
  {}

  // TODO: Make a more descriptive constructor for non-resizable things.  Note that since you're
  // using make_shared most of the time for storages, a static method won't cut it.
  CPUStorageImpl(data_t&& data, ssize_t size, bool resizable=true)
  : data_(std::move(data))
  , size_(size)
  , resizable_(resizable)
  {}

  // NB: Move constructor is legitimately used to destructively overwrite a storage, as in the case of a resize_()
  // TODO: explicitly declare permitted constructors.  (Consult my "rule of X" stuff...)

  // Straight up reimplementation of the ATen CPUStorage API

  const void* data_ptr() const {
    return data_.get();
  }

  void* data_ptr() {
    return data_.get();
  }

  ssize_t sizeBytes() const {
    return size_;
  }

  // THStorage_(swap)
  // This is used to implement resize, which needs to "replace" a Storage.
  // NB: This can be used to cause memory unsafety, as size bounds stored in Tensors may become invalid.
  // NB: if you have a CPUStorage x, this is NOT the same thing as x.swap(y).  All that does is twiddle
  // the shared pointers.  This actually swaps all the CONTENTS of the storage.  This is why I didn't call
  // it swap().
  void swap_contents(CPUStorageImpl& other) {
    // TODO: my IDE (clion) hates all uses of swap, for some reason
    std::swap(*this, other);
  }

  // NB: deleted newWithSizeN variants
  // NB: deleted setFlag/clearFlag
  // NB: deleted retain/free
  // NB: all of the new variants are sucked through the new constructor
  // NB: deleted fill/set/get

  // Meditation of THStorage_(resize)
  // Caffe2 behavior is when keep_data == false
  // dzhulgakov: Caffe2 has Reserve()/Extend() which is basically keep_data = true. I'd suggest to limit this behavior as much as possible, for example: allow only incremental growth and call it something more uncommon than 'resize'
  void resize_(ssize_t new_size, bool keep_data = true) {
    if (!resizable_) throw std::runtime_error("trying to resize storage that is not resizable");
    // TODO: Consider bringing back the old realloc path from TH?
    data_t old_data = std::move(data_);
    ssize_t old_size = size_;
    if (new_size == 0) {
      data_ = nullptr;
    } else {
      data_ = globalCPUContext().getCPUAllocator()->malloc(new_size);
    }
    size_ = new_size;
    if (old_data != nullptr && keep_data) {
      ssize_t copy_size = std::min(new_size, size_);
      if (copy_size > 0) {
        std::memcpy(data_.get(), old_data.get(), copy_size);
      }
      old_data.reset();
    }
  }

};

using CPUStorage = std::shared_ptr<CPUStorageImpl>;

// TODO: perfect forwarding helper constructor for make_shared

}} // namespace c10::cpu<|MERGE_RESOLUTION|>--- conflicted
+++ resolved
@@ -31,11 +31,8 @@
 class CPUStorageImpl {
   // smessmer to @ezyang: We might want to use folly::Function instead.
   //                      The folly::Function header is quite self contained, i.e. can be copied here without the rest of folly.
-<<<<<<< HEAD
   // NB: The reason to use folly::Function is that it allows functions to be moved, rather than only copied
-=======
   // dzhulgakov: std::function is 32 bytes, we can be paranoid and probably optimize it to a single pointer as a common case is no custom deleter imho (just default to the context one)
->>>>>>> 2f364b27
   using data_t = std::unique_ptr<void, std::function<void(void*)>>;
 
   // NB: THAllocator is axed; instead, all you can pass now is a custom deleter,
