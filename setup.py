--- conflicted
+++ resolved
@@ -17,12 +17,6 @@
 from tools.setup_helpers.cudnn import WITH_CUDNN, CUDNN_LIB_DIR, CUDNN_INCLUDE_DIR
 from tools.setup_helpers.split_types import split_types
 
-<<<<<<< HEAD
-cwd = os.path.dirname(os.path.abspath(__file__))
-lib_path = os.path.join(cwd, "torch", "lib")
-
-=======
->>>>>>> a3ae136c
 DEBUG = check_env_flag('DEBUG')
 WITH_DISTRIBUTED = not check_env_flag('NO_DISTRIBUTED')
 WITH_DISTRIBUTED_MW = WITH_DISTRIBUTED and check_env_flag('WITH_DISTRIBUTED_MW')
@@ -281,8 +275,6 @@
         path = path.decode(sys.stdout.encoding)
     extra_link_args += [path]
 
-<<<<<<< HEAD
-=======
 cwd = os.path.dirname(os.path.abspath(__file__))
 lib_path = os.path.join(cwd, "torch", "lib")
 
@@ -293,7 +285,6 @@
     print("Did you run 'git submodule update --init'?")
     sys.exit(1)
 
->>>>>>> a3ae136c
 tmp_install_path = lib_path + "/tmp_install"
 include_dirs += [
     cwd,
