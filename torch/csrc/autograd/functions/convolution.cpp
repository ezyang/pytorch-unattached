--- conflicted
+++ resolved
@@ -454,23 +454,6 @@
     // Disable groups as they are handled separately
     auto groups = gw_conv_params.groups;
     gw_conv_params.groups = 1;
-<<<<<<< HEAD
-    auto weight_size = weight->data.sizes();
-    std::vector<int64_t> kernel_size(weight_size.begin() + 2, weight_size.end());
-    auto input_size = ggI->data.sizes();
-    std::vector<int64_t> input_shape(input_size.begin() + 2, input_size.end());
-    for(size_t i=0; i<gw_conv_params.padding.size(); ++i) {
-      // Check if whole input has been used or not
-      auto numerator = 2 * gw_conv_params.padding[i] -
-            gw_conv_params.dilation[i] * (kernel_size[i] - 1) - 1;
-      auto remainder = (input_shape[i] + numerator) % gw_conv_params.stride[i];
-      if (remainder != 0) {
-        auto used_input_size = input_shape[i] - remainder;
-        ggI = apply_fn<Narrow>(i+2, 0, used_input_size)(ggI);
-      }
-    }
-=======
->>>>>>> a3ae136c
     std::swap(gw_conv_params.dilation, gw_conv_params.stride);
 
     // Transpose gO and ggI to accumulate over batch
@@ -503,8 +486,6 @@
 
     // Transpose gW to match chan_in and chan_out
     gW = apply_fn<Transpose>(0, 1)(gWt);
-<<<<<<< HEAD
-=======
 
     // narrow gW to only relevant portion
     // we do it this way instead of narrowing the input itself because
@@ -516,7 +497,6 @@
           gW = apply_fn<Narrow>(i, 0, w_size[i])(gW);
       }
     }
->>>>>>> a3ae136c
   }
 
   // Compute gI = convT(gO, ggW)
