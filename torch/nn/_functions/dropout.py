--- conflicted
+++ resolved
@@ -1,23 +1,15 @@
 import torch
-from torch.autograd import Variable
 from torch.autograd.function import InplaceFunction
 from torch.autograd import Variable
 from itertools import repeat
 
 
 class Dropout(InplaceFunction):
+
     @staticmethod
     def _make_noise(input):
         return input.new().resize_as_(input)
 
-<<<<<<< HEAD
-    # classmethod so we can override _make_noise
-=======
-    @staticmethod
-    def _make_noise(input):
-        return input.new().resize_as_(input)
-
->>>>>>> ebdec9a8
     @classmethod
     def forward(cls, ctx, input, p=0.5, train=False, inplace=False):
         if p < 0 or p > 1:
@@ -25,33 +17,20 @@
                              "but got {}".format(p))
         ctx.p = p
         ctx.train = train
-<<<<<<< HEAD
-        if inplace:
-=======
         ctx.inplace = inplace
 
         if ctx.inplace:
->>>>>>> ebdec9a8
             ctx.mark_dirty(input)
             output = input
         else:
             output = input.clone()
 
-<<<<<<< HEAD
-        if p > 0 and train:
-            ctx.noise = cls._make_noise(input)
-            if p == 1:
-                ctx.noise.fill_(0)
-            else:
-                ctx.noise.bernoulli_(1 - p).div_(1 - p)
-=======
         if ctx.p > 0 and ctx.train:
             ctx.noise = cls._make_noise(input)
             if ctx.p == 1:
                 ctx.noise.fill_(0)
             else:
                 ctx.noise.bernoulli_(1 - ctx.p).div_(1 - ctx.p)
->>>>>>> ebdec9a8
             ctx.noise = ctx.noise.expand_as(input)
             output.mul_(ctx.noise)
 
